module Main where

import BasePrelude hiding (assert)
import MTLPrelude
import Test.Hspec
import Test.QuickCheck
import Test.QuickCheck.Instances
import Hasql
import Hasql.Postgres (Postgres(..))
import Data.Time
import qualified Data.Text
import qualified Data.Text.Lazy
import qualified Data.ByteString
import qualified Data.ByteString.Lazy
import qualified ListT
import qualified SlaveThread
import qualified Control.Concurrent.SSem as SSem
import qualified Hasql.Backend as Backend
import qualified Hasql as H
import qualified Hasql.Postgres as HP
import qualified Data.Scientific as Scientific
import qualified Data.Vector as Vector
import qualified PostgreSQLBinary.Encoder as PBE


type Text = Data.Text.Text
type LazyText = Data.Text.Lazy.Text
type ByteString = Data.ByteString.ByteString
type LazyByteString = Data.ByteString.Lazy.ByteString
type Scientific = Scientific.Scientific


main = 
  hspec $ do

    describe "Feature" $ do
      
      it "wrongPort" $ do
        let 
          backendSettings = HP.ParamSettings "localhost" 1 "postgres" "" "postgres"
          poolSettings = fromJust $ sessionSettings 6 30
          io =
            H.session backendSettings poolSettings $ do
              H.tx Nothing $ H.unit [H.q|DROP TABLE IF EXISTS a|]
          in
            shouldThrow io $ \case
              H.CantConnect _ -> True
              _ -> False

      it "sameStatementUsedOnDifferentTypes" $ do
        session1 $ do
          liftIO . (flip shouldBe) (Just (Identity ("abc" :: Text))) =<< do 
            H.tx Nothing $ H.single $ [H.q|SELECT ?|] ("abc" :: Text)
          liftIO . (flip shouldBe) (Just (Identity True)) =<< do 
            H.tx Nothing $ H.single $ [H.q|SELECT ?|] True

      it "rendering" $ do
        let rows = [("A", 34525), ("B", 324987)] :: [(Text, Int)]
        (flip shouldBe) (Just $ head rows) =<< do 
          session1 $ do
            H.tx Nothing $ do
              H.unit [H.q|DROP TABLE IF EXISTS a|]
              H.unit [H.q|CREATE TABLE a (id SERIAL NOT NULL, 
                                          name VARCHAR NOT NULL, 
                                          birthday INT8,
                                          PRIMARY KEY (id))|]
              forM_ rows $ \(name, birthday) -> do
                H.unit $ [H.q|INSERT INTO a (name, birthday) VALUES (?, ?)|] name birthday
            H.tx Nothing $ do
              H.single $ [H.q|SELECT name, birthday FROM a WHERE id = ? |] (1 :: Int)

      it "countEffects" $ do
        (flip shouldBe) 100 =<< do 
          session1 $ do
            tx Nothing $ do
              unit [q|DROP TABLE IF EXISTS a|]
              unit [q|CREATE TABLE a (id SERIAL NOT NULL, name VARCHAR NOT NULL)|]
              replicateM_ 100 $ do
                unit [q|INSERT INTO a (name) VALUES ('a')|]
              count [q|DELETE FROM a|]

      it "autoIncrement" $ do
        (flip shouldBe) (Just (1 :: Word64), Just (2 :: Word64)) =<< do
          session1 $ tx Nothing $ do
            unit [q|DROP TABLE IF EXISTS a|]
            unit [q|CREATE TABLE a (id SERIAL NOT NULL, v INT8, PRIMARY KEY (id))|]
            id1 <- (fmap . fmap) runIdentity $ single $ [q|INSERT INTO a (v) VALUES (1) RETURNING id|]
            id2 <- (fmap . fmap) runIdentity $ single $ [q|INSERT INTO a (v) VALUES (2) RETURNING id|]
            return (id1, id2)

      it "cursorResultsOrder" $ do
        session1 $ do
          r :: [Word] <-
            tx (Just (ReadCommitted, False)) $ do
              ListT.toList $ fmap runIdentity $ stream $ 
                [q|select oid from pg_type ORDER BY oid|]
          liftIO $ (flip shouldBe) (sort r) r

      it "cursor" $ do
        session1 $ do
          r :: [(Word, Text)] <-
            tx (Just (ReadCommitted, False)) $ do
              ListT.toList $ stream $
                [q|select oid, typname from pg_type|]
          r' :: [(Word, Text)] <-
            tx (Just (ReadCommitted, False)) $ do
              list $ [q|select oid, typname from pg_type|]
          liftIO $ (flip shouldBe) r' r

      it "select" $ do
        session1 $ do
          r :: [(Word, Text)] <-
            tx Nothing $ do
              list $ [q|select oid, typname from pg_type|]
          liftIO $ (flip shouldBe) True $ not $ null r

    describe "Mapping of" $ do

<<<<<<< HEAD
      describe "Enum" $ do

        it "casts text" $ do
          session1 $ do
            H.tx Nothing $ do
              H.unit [H.q| DROP TYPE IF EXISTS mood |]
              H.unit [H.q| CREATE TYPE mood AS ENUM ('sad', 'ok', 'happy') |]
            liftIO . (flip shouldBe) (Just (Identity ("ok" :: Text))) =<< do 
              H.tx Nothing $ H.single $ [H.q|SELECT (? :: mood)|] ("ok" :: Text)
              
=======
      describe "Unknown" $ do

        it "encodes Int64 into \"int8\" using a \"postgresql-binary\" encoder" $ do
          session1 $ tx Nothing $ unit $
            [q| SELECT (? :: int8) |] 
              (HP.Unknown . PBE.int8 . Left $ 12345)

        it "does not encode Int64 into \"int4\" using a \"postgresql-binary\" encoder" $ do
          (flip shouldThrow) (\case H.ErroneousResult _ -> True; _ -> False) $
            session1 $ tx Nothing $ unit $
              [q| SELECT (? :: int4)|] 
                (HP.Unknown . PBE.int8 . Left $ 12345)

        it "encodes Int64 into \"int8\" using a \"postgresql-binary\" encoder" $ do
          session1 $ tx Nothing $ unit $
            [q| SELECT (? :: int8) |] 
              (HP.Unknown . PBE.int8 . Left $ 12345)

        it "encodes Day into \"date\" using a \"postgresql-binary\" encoder" $ do
          session1 $ tx Nothing $ unit $
            [q| SELECT (? :: date) |] 
              (HP.Unknown . PBE.date $ (read "1900-01-01" :: Day))

>>>>>>> c4132b3c
      describe "Maybe" $ do
        it "" $ do
          session1 $ do
            validMappingSession (Just '!')
            validMappingSession (Nothing :: Maybe Bool)
      
      describe "List" $ do

        it "1" $ do
          let
            v1  = [v2, v2]
            v2  = [Just 'a', Nothing, Just 'b']
          session1 $ do
            validMappingSession v1
            validMappingSession v2

        it "2" $ do
          let
            v1  = [v2, v2]
            v2  = [Just (1 :: Int), Just 2, Nothing]
          session1 $ do
            validMappingSession v1
            validMappingSession v2

        it "3" $ do
          session1 $ do
            validMappingSession [" 'a' \"b\" \\c\\ " :: Text]

        it "4" $ do
          let
            v1 =
              [
                [Just 'a', Just 'b'],
                [Nothing, Just 'c']
              ]
          (flip shouldBe) (Just (Identity v1)) =<< do
            session1 $ tx Nothing $ do
              unit $ [q|DROP TABLE IF EXISTS a|]
              unit $ [q|CREATE TABLE a ("v" char[][])|]
              unit $ [q|INSERT INTO a (v) VALUES (?)|] v1
              single $ [q|SELECT v FROM a|]

        it "5" $ do
          session1 $ do
            validMappingSession [" 'a' \"b\" \\c\\ ф" :: ByteString]

        it "ByteString" $ property $ \(x :: [ByteString]) ->
          mappingProp x

        it "LazyByteString" $ property $ \(x :: [LazyByteString]) ->
          mappingProp x

      it "LazyText" $ property $ \(v :: LazyText) ->
        (isNothing $ Data.Text.Lazy.find (== '\NUL') v) ==>
          mappingProp v

      it "LazyByteString" $ property $ \(v :: LazyByteString) ->
        mappingProp v


-- * Helpers
-------------------------

-- ** Generators
-------------------------

scientificGen :: Gen Scientific
scientificGen =
  Scientific.scientific <$> arbitrary <*> arbitrary

microsTimeOfDayGen :: Gen TimeOfDay
microsTimeOfDayGen =
  timeToTimeOfDay <$> microsDiffTimeGen

microsLocalTimeGen :: Gen LocalTime
microsLocalTimeGen = 
  LocalTime <$> arbitrary <*> microsTimeOfDayGen

microsDiffTimeGen :: Gen DiffTime
microsDiffTimeGen = do
  fmap picosecondsToDiffTime $ fmap (* (10^6)) $ choose (0, (10^6)*24*60*60)

-- ** Session
-------------------------

selectSelf :: 
  Backend.Mapping Postgres a => 
  a -> Session Postgres s IO (Maybe a)
selectSelf v =
  tx Nothing $ (fmap . fmap) runIdentity $ single $ [q| SELECT ? |] v

session1 :: (forall s. Session Postgres s IO r) -> IO r
session1 =
  session backendSettings poolSettings
  where
    backendSettings = HP.ParamSettings "localhost" 5432 "postgres" "" "postgres"
    poolSettings = fromJust $ sessionSettings 6 30

validMappingSession :: 
  Backend.Mapping Postgres a => Typeable a => Show a => Eq a => 
  a -> Session Postgres s IO ()
validMappingSession v =
  selectSelf v >>= liftIO . (flip shouldBe) (Just v)

-- ** Property
-------------------------

floatEqProp :: RealFrac a => Show a => a -> a -> Property
floatEqProp a b =
  counterexample (show a ++ " /~ " ++ show b) $
    a + error >= b && a - error <= b
  where
    error = max (abs a) 1 / 100

mappingProp :: (Show a, Eq a, Backend.Mapping Postgres a) => a -> Property
mappingProp v =
  Right v === do 
    unsafePerformIO $ (try :: IO a -> IO (Either H.Error a)) $ fmap fromJust $ 
      session1 $ selectSelf v<|MERGE_RESOLUTION|>--- conflicted
+++ resolved
@@ -116,7 +116,6 @@
 
     describe "Mapping of" $ do
 
-<<<<<<< HEAD
       describe "Enum" $ do
 
         it "casts text" $ do
@@ -126,8 +125,7 @@
               H.unit [H.q| CREATE TYPE mood AS ENUM ('sad', 'ok', 'happy') |]
             liftIO . (flip shouldBe) (Just (Identity ("ok" :: Text))) =<< do 
               H.tx Nothing $ H.single $ [H.q|SELECT (? :: mood)|] ("ok" :: Text)
-              
-=======
+
       describe "Unknown" $ do
 
         it "encodes Int64 into \"int8\" using a \"postgresql-binary\" encoder" $ do
@@ -150,8 +148,7 @@
           session1 $ tx Nothing $ unit $
             [q| SELECT (? :: date) |] 
               (HP.Unknown . PBE.date $ (read "1900-01-01" :: Day))
-
->>>>>>> c4132b3c
+              
       describe "Maybe" $ do
         it "" $ do
           session1 $ do
